--- conflicted
+++ resolved
@@ -262,23 +262,6 @@
   unsigned *literals = ring_clause->begin;
   const unsigned not_uip = NOT(uip);
   literals[0] = not_uip;
-<<<<<<< HEAD
-  LOGTMP ("first UIP %s", LOGLIT (uip));
-  shrink_or_minimize_clause (ring, glue);
-  analyze_reason_side_literals (ring);
-  bump_variables (ring);
-  backtrack (ring, level - 1);
-  update_best_and_target_phases (ring);
-  if (jump < level - 1)
-    backtrack (ring, jump);
-  unsigned size = SIZE (*ring_clause);
-  assert (size);
-  if (size == 1)
-    {
-      trace_add_unit (&ring->trace, not_uip);
-      assign_ring_unit (ring, not_uip);
-      ring->iterating = 1;
-=======
   LOGTMP("first UIP %s", LOGLIT(uip));
   shrink_or_minimize_clause(ring, glue);
   analyze_reason_side_literals(ring);
@@ -294,7 +277,6 @@
       LOG ("chronological backtracking only (staying at %u not %u)",
            back, jump);
       ring->statistics.contexts[ring->context].chronological++;
->>>>>>> cb0a48cf
     }
   }
   unsigned size = SIZE(*ring_clause);
