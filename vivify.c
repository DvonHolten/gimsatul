#include "allocate.h"
#include "analyze.h"
#include "assign.h"
#include "backtrack.h"
#include "export.h"
#include "import.h"
#include "message.h"
#include "propagate.h"
#include "report.h"
#include "ring.h"
#include "search.h"
#include "sort.h"
#include "utilities.h"
#include "vivify.h"

#include <inttypes.h>
#include <string.h>

struct vivifier
{
  struct ring * ring;
  struct unsigneds candidates;
  struct unsigneds decisions;
  struct unsigneds sorted;
  unsigned * counts;
};

static void
init_vivifier (struct vivifier * vivifier, struct ring * ring)
{
  vivifier->ring = ring;
  INIT (vivifier->candidates);
  INIT (vivifier->decisions);
  INIT (vivifier->sorted);
  vivifier->counts =
    allocate_and_clear_array (2 * ring->size, sizeof *vivifier->counts);
}

static void
release_vivifier (struct vivifier * vivifier)
{
  RELEASE (vivifier->candidates);
  RELEASE (vivifier->decisions);
  RELEASE (vivifier->sorted);
  free (vivifier->counts);
}

static inline bool
watched_vivification_candidate (struct watcher *watcher, unsigned tier)
{
  assert (tier == 1 || tier == 2);
  if (watcher->garbage)
    return false;
  if (!watcher->redundant)
    return false;
  if (tier == 1)
    {
      if (watcher->glue > TIER1_GLUE_LIMIT)
	return false;
    }
  if (tier == 2)
    {
      if (watcher->glue <= TIER1_GLUE_LIMIT)
	return false;
      if (watcher->glue > TIER2_GLUE_LIMIT)
	return false;
    }
  return true;
}

static void
schedule_vivification_candidate (struct ring * ring, unsigned * counts,
                                 struct unsigneds * candidates,
                                 struct watcher * candidate)
{
  assert (!ring->level);
  signed char * values = ring->values;
  for (all_watcher_literals (lit, candidate))
    if (values[lit] > 0)
      {
	LOGCLAUSE (candidate->clause, "root-level satisfied");
	mark_garbage_watcher (ring, candidate);
	return;
      }
  for (all_watcher_literals (lit, candidate))
    if (!values[lit])
      counts[lit]++;
  PUSH (*candidates, watcher_to_index (ring, candidate));
}

static bool
smaller_vivification_literal (unsigned * counts, unsigned a, unsigned b)
{
  if (a == b)
    return false;
  unsigned c = counts[a];
  unsigned d = counts[b];
  if (c < d)
    return true;
  if (c > d)
    return false;
  return a > b;
}

static bool
better_vivification_candidate (unsigned * counts,
                               struct watcher * a, struct watcher * b)
{
  unsigned asize = a->size ? a->size : SIZE_WATCHER_LITERALS;
  unsigned bsize = b->size ? b->size : SIZE_WATCHER_LITERALS;
  struct clause * aclause = a->size ? 0 : a->clause;
  struct clause * bclause = b->size ? 0 : b->clause;
  unsigned * alits = a->aux, * blits = b->aux;
  unsigned * end_alits = alits + asize;
  unsigned * end_blits = blits + bsize;
  for (unsigned * p = alits, * q = blits;
       p != end_alits && q != end_blits; p++, q++)
    if (smaller_vivification_literal (counts, *p, *q))
      return false;
    else if (smaller_vivification_literal (counts, *q, *p))
      return true;
  if (asize < bsize)
    return false;
  if (asize > bsize)
    return true;
  if (aclause)
    asize = aclause->size;
  if (bclause)
    bsize = bclause->size;
  if (asize < bsize)
    return false;
  if (asize > bsize)
    return true;
  return a < b;
}

#define LESS_VIVIFICATION_CANDIDATE(A,B) \
  better_vivification_candidate(counts, \
                                index_to_watcher (ring, (A)), \
                                index_to_watcher (ring, (B)))

static void
sort_vivivification_candidates (struct ring * ring, unsigned * counts,
                                size_t size, unsigned * candidates)
{
  unsigned * end = candidates + size;
  for (unsigned * c = candidates; c != end; c++)
    {
      unsigned idx = *c;
      struct watcher * watcher = index_to_watcher (ring, idx);
      if (watcher->size)
	{
	  unsigned * lits = watcher->aux;
	  for (unsigned i = 0; i + 1 != watcher->size; i++)
	    for (unsigned j = i + 1; j != watcher->size; j++)
	      if (smaller_vivification_literal (counts, lits[i], lits[j]))
		SWAP (unsigned, lits[i], lits[j]);
	}
      else
	{
	  struct clause * clause = watcher->clause;
	  assert (clause->size > SIZE_WATCHER_LITERALS);
	  unsigned * src = clause->literals;
	  unsigned * end_src = src + clause->size;
	  unsigned * dst = watcher->aux;
	  unsigned * end_dst = dst + SIZE_WATCHER_LITERALS;
	  unsigned last = INVALID;
	  for (unsigned * q = dst; q != end_dst; q++)
	    {
	      unsigned next = INVALID;
	      for (unsigned * p = src; p != end_src; p++)
		{
		  unsigned other = *p;
		  if (last == INVALID ||
		      smaller_vivification_literal (counts, other, last))
		    if (next == INVALID ||
		        smaller_vivification_literal (counts, next, other))
		      next = other;
		}
	      assert (next != INVALID);
	      last = *q = next;
	    }
	}
    }

  struct unsigneds (SORTER);
  INIT (SORTER);
  SORT (unsigned, size, candidates, LESS_VIVIFICATION_CANDIDATE);
  RELEASE (SORTER);

  for (unsigned * c = candidates; c != end; c++)
    {
      unsigned idx = *c;
      struct watcher * watcher = index_to_watcher (ring, idx);
      if (watcher->size)
	{
#ifdef LOGGING
	  do
	    {
	      unsigned size = watcher->size;
	      LOGPREFIX ("sorted glue %u size %u watcher[%u] "
			 "vivification candidate",
			 watcher->glue, size, idx);
	      unsigned * lits = watcher->aux;
	      unsigned * end_lits = lits + size;;
	      for (unsigned * p = lits; p != end_lits; p++)
		{
		  unsigned lit = *p;
		  printf (" %s#%u", LOGLIT (lit), counts[lit]);
		}
	      LOGSUFFIX ();
	    }
	  while (0);
#endif
	}
      else
	{
#ifdef LOGGING
	  do
	    {
	      struct clause * clause = watcher->clause;
	      LOGPREFIX ("sorted glue %u size %u watcher[%u] "
			 "vivification candidate",
			 watcher->glue, clause->size, idx);
	      unsigned * lits = watcher->aux;
	      unsigned * end_lits = lits + SIZE_WATCHER_LITERALS;
	      for (unsigned * p = lits; p != end_lits; p++)
		{
		  unsigned lit = *p;
		  printf (" %s#%u", LOGLIT (lit), counts[lit]);
		}
	      printf (" ... clause[%" PRIu64 "]", clause->id);
	      LOGSUFFIX ();
	    }
	  while (0);
#endif
	  watcher->aux[0] = 0;
	}
    }
}

static size_t
reschedule_vivification_candidates (struct vivifier * vivifier, unsigned tier)
{
  struct unsigneds * candidates = &vivifier->candidates;
  unsigned * counts = vivifier->counts;
  struct ring * ring = vivifier->ring;
  assert (EMPTY (*candidates));
  for (all_redundant_watchers (watcher))
    if (watcher->vivify && watched_vivification_candidate (watcher, tier))
      schedule_vivification_candidate (ring, counts, candidates, watcher);
  size_t size = SIZE (*candidates);
  sort_vivivification_candidates (ring, counts, size, candidates->begin);
  return size;
}

static size_t
schedule_vivification_candidates (struct vivifier * vivifier, unsigned tier)
{
  struct unsigneds * candidates = &vivifier->candidates;
  unsigned * counts = vivifier->counts;
  struct ring * ring = vivifier->ring;
  memset (counts, 0, sizeof (unsigned) * 2 * ring->size);
  size_t before = SIZE (*candidates);
  for (all_redundant_watchers (watcher))
    if (!watcher->vivify && watched_vivification_candidate (watcher, tier))
      schedule_vivification_candidate (ring, counts, candidates, watcher);
  size_t after = SIZE (*candidates);
  size_t delta = after - before;
  sort_vivivification_candidates (ring, counts, delta, candidates->begin + before);
  return after;
}

#define ANALYZE(OTHER) \
do { \
  unsigned idx = IDX (other); \
  struct variable * v = variables + idx; \
  if (v->seen) \
    break; \
  unsigned level = v->level; \
  if (!level) \
    break; \
  assert (ring->values[other] < 0); \
  v->seen = true; \
  PUSH (*analyzed, idx); \
  if (level != ring->level && !used[level]) \
    { \
      used[level] = true; \
      PUSH (*levels, level); \
    } \
  open++; \
  if (!v->reason) \
    PUSH (*ring_clause, other); \
} while (0)

struct watch *
vivify_strengthen (struct vivifier * vivifier, struct watch *candidate)
{
  struct ring * ring = vivifier->ring;
  struct unsigneds * decisions = &vivifier->decisions;
  LOGWATCH (candidate, "vivify strengthening");
  assert (!is_binary_pointer (candidate));
  struct unsigneds *analyzed = &ring->analyzed;
  struct variable *variables = ring->variables;
  struct unsigneds *ring_clause = &ring->clause;
  struct unsigneds *levels = &ring->levels;
  bool *used = ring->used;
  struct ring_trail *trail = &ring->trail;
  assert (EMPTY (*analyzed));
  assert (EMPTY (*ring_clause));
  struct watch *reason = candidate;
  unsigned *t = trail->end;
  unsigned open = 0;
  do
    {
      assert (reason);
      LOGWATCH (reason, "vivify analyzing");
      if (is_binary_pointer (reason))
	{
	  unsigned other = other_pointer (reason);
	  ANALYZE (other);
	}
      else
	{
	  struct watcher *watcher = get_watcher (ring, reason);
	  for (all_watcher_literals (other, watcher))
	    ANALYZE (other);
	}
      assert (open);
      if (!--open)
	break;
      assert (t != trail->begin);
      while (open)
	{
	  unsigned lit;
	  for (;;)
	    {
	      assert (t != trail->begin);
	      lit = *--t;
	      unsigned idx = IDX (lit);
	      struct variable *v = variables + idx;
	      if (v->seen)
		{
		  reason = v->reason;
		  break;
		}
	    }
	  if (reason)
	    break;
	  open--;
	}
    }
  while (open);
  LOGTMP ("vivify strengthened");
  unsigned size = SIZE (*ring_clause);
  assert (size);
  assert (size < get_clause (ring, candidate)->size);
  unsigned *literals = ring_clause->begin;
  struct watch *res = 0;
  if (size == 1)
    {
      unsigned unit = literals[0];
      assert (ring->level);
      backtrack (ring, 0);
      CLEAR (*decisions);
      trace_add_unit (&ring->trace, unit);
      if (ring_propagate (ring, false, 0))
	set_inconsistent (ring,
			  "propagation of strengthened clause unit fails");
      else
	export_units (ring);
    }
  else if (size == 2)
    {
      unsigned lit = literals[0], other = literals[1];
      res = new_local_binary_clause (ring, true, lit, other);
      trace_add_binary (&ring->trace, lit, other);
      export_binary_clause (ring, res);
    }
  else
    {
      struct watcher *watcher = get_watcher (ring, candidate);
      unsigned glue = SIZE (*levels);
      LOG ("computed glue %u", glue);
      if (glue > watcher->glue)
	{
	  glue = watcher->glue;
	  LOG ("but candidate glue %u smaller", glue);
	}
      assert (glue < size);
      struct clause *clause = new_large_clause (size, literals, true, glue);
      res = watch_first_two_literals_in_large_clause (ring, clause);
      trace_add_clause (&ring->trace, clause);
      export_large_clause (ring, clause);
    }
  clear_analyzed (ring);
  CLEAR (*ring_clause);
  return res;
}

#if 0

static bool
less_vivification_probe (struct ring *ring, unsigned a, unsigned b)
{
  signed char *values = ring->values;
  signed char a_value = values[a];
  signed char b_value = values[b];
  if (a_value && !b_value)
    return true;
  if (!a_value && b_value)
    return false;
  if (a_value && b_value)
    return a < b;
  assert (!a_value);
  assert (!b_value);
  unsigned a_idx = IDX (a);
  unsigned b_idx = IDX (b);
  assert (a_idx != b_idx);
  if (ring->stable)
    {
      double a_score = ring->heap.nodes[a_idx].score;
      double b_score = ring->heap.nodes[b_idx].score;
      if (a_score > b_score)
	return true;
      if (a_score < b_score)
	return false;
    }
  else
    {
      uint64_t a_stamp = ring->queue.links[a_idx].stamp;
      uint64_t b_stamp = ring->queue.links[b_idx].stamp;
      if (a_stamp > b_stamp)
	return true;
      if (a_stamp < b_stamp)
	return false;
    }
  return a < b;
}

#endif

static void
sort_vivification_probes (signed char * values, unsigned * counts,
                          struct unsigneds *sorted)
{
  if (SIZE (*sorted) < 2)
    return;
  unsigned *begin = sorted->begin;
  unsigned *end = sorted->end;
  for (unsigned *p = begin; p + 1 != end; p++)
    for (unsigned *q = p + 1; q != end; q++)
      if (smaller_vivification_literal (counts, *q, *p))
	SWAP (unsigned, *p, *q);
}

static unsigned
vivify_watcher (struct vivifier * vivifier, unsigned tier, unsigned idx)
{
  struct ring * ring = vivifier->ring;
  struct unsigneds * decisions = &vivifier->decisions;
  assert (SIZE (*decisions) == ring->level);

  struct watcher *watcher = index_to_watcher (ring, idx);
  assert (watched_vivification_candidate (watcher, tier));
  watcher->vivify = false;

  signed char *values = ring->values;
  struct clause *clause = watcher->clause;

  for (all_literals_in_clause (lit, clause))
    if (values[lit] > 0 && !VAR (lit)->level)
      {
	LOGCLAUSE (clause, "root-level satisfied");
	mark_garbage_watcher (ring, watcher);
	return 0;
      }

  LOGCLAUSE (clause, "trying to vivify watcher[%u]", idx);
  ring->statistics.vivify.tried++;

  for (unsigned level = 0; level != SIZE (*decisions); level++)
    {
      unsigned decision = decisions->begin[level];
      assert (VAR (decision)->level == level + 1);
      assert (!VAR (decision)->reason);
      bool found = false;
      for (all_literals_in_clause (lit, clause))
	if (NOT (lit) == decision)
	  {
	    found = true;
	    break;
	  }
      if (found)
	{
	  assert (VAR (decision)->level == level + 1);
	  assert (!VAR (decision)->reason);
	  signed char value = values[decision];
	  assert (value);
	  if (value > 0)
	    {
	      LOG ("reusing decision %s", LOGLIT (decision));
	      continue;
	    }
	  LOG ("decision %s with opposite phase", LOGLIT (decision));
	}
      else
	LOG ("decision %s not in clause", LOGLIT (decision));
      assert (level < ring->level);
      backtrack (ring, level);
      RESIZE (*decisions, level);
      break;
    }

  if (!EMPTY (*decisions))
    ring->statistics.vivify.reused++;

  struct unsigneds * sorted = &vivifier->sorted;
  CLEAR (*sorted);
  for (all_literals_in_clause (lit, clause))
    {
      signed char value = values[lit];
      struct variable *v = VAR (lit);
      if (value && v->level && !v->reason)
	{
	  LOG ("skipping reused decision %s", LOGLIT (lit));
	  assert (!v->reason);
	  assert (value < 0);
	  assert (v->level);
	  continue;
	}
      PUSH (*sorted, lit);
    }

  sort_vivification_probes (values, vivifier->counts, sorted);

  unsigned non_root_level_falsified = 0;
  bool clause_implied = false;

  for (all_elements_on_stack (unsigned, lit, *sorted))
    {
      signed char value = values[lit];

      if (!value)
	{
	  ring->level++;
	  ring->statistics.contexts[PROBING_CONTEXT].decisions++;
	  unsigned not_lit = NOT (lit);
#ifdef LOGGING
	  if (ring->stable)
	    LOG ("assuming %s score %g",
		 LOGLIT (not_lit), ring->heap.nodes[IDX (not_lit)].score);
	  else
	    LOG ("assuming %s stamp %" PRIu64,
		 LOGLIT (not_lit), ring->queue.links[IDX (not_lit)].stamp);
#endif
	  assign_decision (ring, not_lit);
	  PUSH (*decisions, not_lit);
	  if (!ring_propagate (ring, false, clause))
	    continue;

	  LOGCLAUSE (clause, "vivify implied after conflict");
	IMPLIED:
	  ring->statistics.vivify.succeeded++;
	  ring->statistics.vivify.implied++;
	  mark_garbage_watcher (ring, watcher);
	  clause_implied = true;
	  break;
	}

      if (value > 0)
	{
	  LOGCLAUSE (clause,
		     "vivify implied (through literal %s)", LOGLIT (lit));
	  goto IMPLIED;
	}

      assert (value < 0);
      struct variable *v = VAR (lit);
      non_root_level_falsified += !!v->level;
    }

  unsigned res = 0;

  if (!clause_implied && non_root_level_falsified)
    {
      ring->statistics.vivify.succeeded++;
      ring->statistics.vivify.strengthened++;

      struct watch *watch = tag_index (true, idx, INVALID_LIT);
      struct watch *strengthened = vivify_strengthen (vivifier, watch);
      watcher = index_to_watcher (ring, idx);
      mark_garbage_watcher (ring, watcher);

      if (ring->inconsistent)
	return 0;

      if (strengthened && !is_binary_pointer (strengthened))
	{
	  struct watcher *swatcher = get_watcher (ring, strengthened);
	  if (watched_vivification_candidate (swatcher, tier))
	    res = index_pointer (strengthened);
	}
    }

  if (!clause_implied && !non_root_level_falsified)
    LOGCLAUSE (clause, "vivification failed of");

  return res;
}

void
vivify_clauses (struct ring *ring)
{
  if (ring->inconsistent)
    return;
  START (ring, vivify);
  assert (SEARCH_TICKS >= ring->last.probing);

  uint64_t delta_search_ticks = SEARCH_TICKS - ring->last.probing;
  uint64_t delta_probing_ticks = VIVIFY_EFFORT * delta_search_ticks;
  verbose (ring, "total vivification effort of %" PRIu64 " = %g * %" PRIu64
	   " search ticks", delta_probing_ticks, (double) VIVIFY_EFFORT,
	   delta_search_ticks);

  double sum =
    RELATIVE_VIVIFY_TIER1_EFFORT + RELATIVE_VIVIFY_TIER2_EFFORT;

  for (unsigned tier = 2; tier >= 1; tier--)
    {
      if (ring->inconsistent)
	break;
      if (terminate_ring (ring))
	break;
      uint64_t probing_ticks_before = PROBING_TICKS;
      double effort;
      if (tier == 2)
	effort = RELATIVE_VIVIFY_TIER2_EFFORT;
      else
	effort = RELATIVE_VIVIFY_TIER1_EFFORT;

      double scale = effort / sum;
      uint64_t scaled_ticks = scale * delta_probing_ticks;

      verbose (ring, "tier%u vivification limit of %"
	       PRIu64 " vivification ticks %.0f%%",
	       tier, scaled_ticks, 100.0 *scale);

      uint64_t limit = probing_ticks_before + scaled_ticks;

      struct vivifier vivifier;
      init_vivifier (&vivifier, ring);

      size_t rescheduled =
        reschedule_vivification_candidates (&vivifier, tier);
      very_verbose (ring, "rescheduled %zu tier%u vivification candidates",
		    rescheduled, tier);
      size_t scheduled =
        schedule_vivification_candidates (&vivifier, tier);
      very_verbose (ring, "scheduled %zu tier%u vivification candidates in total",
		    scheduled, tier);
#ifdef QUIET
      (void) rescheduled, (void) type;
#endif

      uint64_t implied = ring->statistics.vivify.implied;
      uint64_t strengthened = ring->statistics.vivify.strengthened;
      uint64_t vivified = ring->statistics.vivify.succeeded;
      uint64_t tried = ring->statistics.vivify.tried;

      struct unsigneds * decisions = &vivifier.decisions;;

      size_t i = 0;
      while (i != SIZE (vivifier.candidates))
	{
	  if (PROBING_TICKS > limit)
	    break;
	  if (terminate_ring (ring))
	    break;
	  if (import_shared (ring))
	    {
	      if (ring->inconsistent)
		break;
	      if (ring->level)
		backtrack (ring, ring->level - 1);
	      RESIZE (*decisions, ring->level);
	      assert (ring->level == SIZE (*decisions));
	      if (ring_propagate (ring, false, 0))
		{
		  set_inconsistent (ring, "propagation of imported clauses "
				    "during vivification fails");
		  break;
		}
	    }
	  unsigned idx = vivifier.candidates.begin[i++];
	  unsigned sidx = vivify_watcher (&vivifier, tier, idx);
	  if (sidx)
	    PUSH (vivifier.candidates, sidx);
	  else if (ring->inconsistent)
	    break;
	}

      if (!ring->inconsistent && ring->level)
	backtrack (ring, 0);

<<<<<<< HEAD
      size_t final_scheduled = SIZE (vivifier.candidates);
      size_t remain = final_scheduled - i;
=======
      size_t remain = SIZE (vivifier.candidates) - i;
>>>>>>> 824a79d3
      if (remain)
	very_verbose (ring,
	              "incomplete vivification as %zu tier%u "
	              "candidates remain %.0f%%", remain, tier,
		      percent (remain, scheduled));
      else
	very_verbose (ring, "all %zu scheduled tier%u "
		      "vivification candidates tried",
<<<<<<< HEAD
	              final_scheduled, tier);
      else
	very_verbose (ring, "%zu tier%u vivification "
	              "candidates %.0f%% remain", remain, tier,
		      percent (remain, final_scheduled));
=======
	              scheduled, tier);
>>>>>>> 824a79d3

      while (i != final_scheduled)
	{
	  unsigned idx = vivifier.candidates.begin[i++];
	  struct watcher * watcher = index_to_watcher (ring, idx);
	  watcher->vivify = true;
	}

      release_vivifier (&vivifier);

      implied = ring->statistics.vivify.implied - implied;
      strengthened = ring->statistics.vivify.strengthened - strengthened;
      vivified = ring->statistics.vivify.succeeded - vivified;
      tried = ring->statistics.vivify.tried - tried;

      very_verbose (ring,
		    "vivified %" PRIu64 " tier%u clauses %.0f%% from %"
		    PRIu64 " tried %.0f%% " "after %" PRIu64 " ticks (%s)",
		    vivified, tier, percent (vivified, tried), tried,
		    percent (tried, scheduled),
		    PROBING_TICKS - probing_ticks_before,
		    (PROBING_TICKS > limit ? "limit hit" : "completed"));

      very_verbose (ring,
                    "implied %" PRIu64 " tier%u clauses %.0f%% of vivified "
		    "and strengthened %" PRIu64 " clauses %.0f%%",
		    implied, tier, percent (implied, vivified),
		    strengthened, percent (strengthened, vivified));

      verbose_report (ring, (tier == 1 ? 'v' : 'u'), !(implied || strengthened));
    }
  STOP (ring, vivify);
}<|MERGE_RESOLUTION|>--- conflicted
+++ resolved
@@ -703,29 +703,17 @@
       if (!ring->inconsistent && ring->level)
 	backtrack (ring, 0);
 
-<<<<<<< HEAD
       size_t final_scheduled = SIZE (vivifier.candidates);
       size_t remain = final_scheduled - i;
-=======
-      size_t remain = SIZE (vivifier.candidates) - i;
->>>>>>> 824a79d3
       if (remain)
 	very_verbose (ring,
 	              "incomplete vivification as %zu tier%u "
 	              "candidates remain %.0f%%", remain, tier,
-		      percent (remain, scheduled));
+		      percent (remain, final_scheduled));
       else
 	very_verbose (ring, "all %zu scheduled tier%u "
 		      "vivification candidates tried",
-<<<<<<< HEAD
 	              final_scheduled, tier);
-      else
-	very_verbose (ring, "%zu tier%u vivification "
-	              "candidates %.0f%% remain", remain, tier,
-		      percent (remain, final_scheduled));
-=======
-	              scheduled, tier);
->>>>>>> 824a79d3
 
       while (i != final_scheduled)
 	{
